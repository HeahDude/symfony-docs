--- conflicted
+++ resolved
@@ -32,11 +32,9 @@
 
 .. versionadded:: 4.2
 
-<<<<<<< HEAD
     The cache contracts were introduced in Symfony 4.2.
-=======
+
 .. _cache-configuration-with-frameworkbundle:
->>>>>>> 3bb644bd
 
 Configuring Cache with FrameworkBundle
 --------------------------------------
